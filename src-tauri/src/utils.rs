use crate::settings;

use enigo::Enigo;
use enigo::Key;
use enigo::Keyboard;
use enigo::Settings;

use cpal::traits::{DeviceTrait, HostTrait};
use rodio::OutputStreamBuilder;
use std::fs::File;
use std::io::BufReader;
use std::thread;
use tauri::image::Image;
use tauri::menu::{Menu, MenuItem, PredefinedMenuItem};
use tauri::tray::TrayIcon;
use tauri::AppHandle;
use tauri::Manager;
use tauri_plugin_clipboard_manager::ClipboardExt;

fn send_paste() -> Result<(), String> {
    // Determine the modifier key based on the OS
    #[cfg(target_os = "macos")]
    let modifier_key = Key::Meta; // Command key on macOS
    #[cfg(not(target_os = "macos"))]
    let modifier_key = Key::Control; // Control key on other systems

    let mut enigo = Enigo::new(&Settings::default())
        .map_err(|e| format!("Failed to initialize Enigo: {}", e))?;

    // Press both keys
    enigo
        .key(modifier_key, enigo::Direction::Press)
        .map_err(|e| format!("Failed to press modifier key: {}", e))?;
    enigo
        .key(Key::Unicode('v'), enigo::Direction::Press)
        .map_err(|e| format!("Failed to press V key: {}", e))?;

    // Release both keys
    enigo
        .key(Key::Unicode('v'), enigo::Direction::Release)
        .map_err(|e| format!("Failed to release V key: {}", e))?;
    enigo
        .key(modifier_key, enigo::Direction::Release)
        .map_err(|e| format!("Failed to release modifier key: {}", e))?;

    Ok(())
}

pub fn paste(text: String, app_handle: AppHandle) -> Result<(), String> {
    let clipboard = app_handle.clipboard();

    // get the current clipboard content
    let clipboard_content = clipboard.read_text().unwrap_or_default();

    clipboard
        .write_text(&text)
        .map_err(|e| format!("Failed to write to clipboard: {}", e))?;

    // small delay to ensure the clipboard content has been written to
    std::thread::sleep(std::time::Duration::from_millis(50));

    send_paste()?;

    std::thread::sleep(std::time::Duration::from_millis(50));

    // restore the clipboard
    clipboard
        .write_text(&clipboard_content)
        .map_err(|e| format!("Failed to restore clipboard: {}", e))?;

    Ok(())
}

#[derive(Clone, Debug, PartialEq)]
pub enum TrayIconState {
    Idle,
    Recording,
    Transcribing,
}

pub fn change_tray_icon(app: &AppHandle, icon: TrayIconState) {
    let tray = app.state::<TrayIcon>();

    let icon_path = match icon {
        TrayIconState::Idle => "resources/tray_idle.png",
        TrayIconState::Recording => "resources/tray_recording.png",
        TrayIconState::Transcribing => "resources/tray_transcribing.png",
    };

    let _ = tray.set_icon(Some(
        Image::from_path(
            app.path()
                .resolve(icon_path, tauri::path::BaseDirectory::Resource)
                .expect("failed to resolve"),
        )
        .expect("failed to set icon"),
    ));
<<<<<<< HEAD

    // Update menu based on state
    update_tray_menu(app, &icon);
}

/// Centralized cancellation function that can be called from anywhere in the app.
/// Handles cancelling both recording and transcription operations and updates UI state.
pub fn cancel_current_operation(app: &AppHandle) {
    use crate::actions::ACTION_MAP;
    use crate::managers::audio::AudioRecordingManager;
    use crate::ManagedToggleState;
    use std::sync::Arc;

    println!("Initiating operation cancellation...");

    // First, reset all shortcut toggle states and call stop actions
    // This is critical for non-push-to-talk mode where shortcuts toggle on/off
    let toggle_state_manager = app.state::<ManagedToggleState>();
    if let Ok(mut states) = toggle_state_manager.lock() {
        // For each currently active toggle, call its stop action and reset state
        let active_bindings: Vec<String> = states
            .active_toggles
            .iter()
            .filter(|(_, &is_active)| is_active)
            .map(|(binding_id, _)| binding_id.clone())
            .collect();

        for binding_id in active_bindings {
            println!("Stopping active action for binding: {}", binding_id);

            // Call the action's stop method to ensure proper cleanup
            if let Some(action) = ACTION_MAP.get(&binding_id) {
                action.stop(app, &binding_id, "cancelled");
            }

            // Reset the toggle state
            if let Some(is_active) = states.active_toggles.get_mut(&binding_id) {
                *is_active = false;
            }
        }
    } else {
        eprintln!("Warning: Failed to lock toggle state manager during cancellation");
    }

    // Cancel any ongoing recording
    let audio_manager = app.state::<Arc<AudioRecordingManager>>();
    audio_manager.cancel_recording();

    // Update tray icon and menu to idle state
    change_tray_icon(app, TrayIconState::Idle);

    println!("Operation cancellation completed - returned to idle state");
}

pub fn update_tray_menu(app: &AppHandle, state: &TrayIconState) {
    // Platform-specific accelerators
    #[cfg(target_os = "macos")]
    let (settings_accelerator, quit_accelerator) = (Some("Cmd+,"), Some("Cmd+Q"));
    #[cfg(not(target_os = "macos"))]
    let (settings_accelerator, quit_accelerator) = (Some("Ctrl+,"), Some("Ctrl+Q"));

    // Create common menu items
    let version_label = format!("Handy v{}", env!("CARGO_PKG_VERSION"));
    let version_i = MenuItem::with_id(app, "version", &version_label, false, None::<&str>)
        .expect("failed to create version item");
    let settings_i = MenuItem::with_id(app, "settings", "Settings...", true, settings_accelerator)
        .expect("failed to create settings item");
    let check_updates_i = MenuItem::with_id(
        app,
        "check_updates",
        "Check for Updates...",
        true,
        None::<&str>,
    )
    .expect("failed to create check updates item");
    let quit_i = MenuItem::with_id(app, "quit", "Quit", true, quit_accelerator)
        .expect("failed to create quit item");
    let separator = || PredefinedMenuItem::separator(app).expect("failed to create separator");

    let menu = match state {
        TrayIconState::Recording | TrayIconState::Transcribing => {
            let cancel_i = MenuItem::with_id(app, "cancel", "Cancel", true, None::<&str>)
                .expect("failed to create cancel item");
            Menu::with_items(
                app,
                &[
                    &version_i,
                    &separator(),
                    &cancel_i,
                    &separator(),
                    &settings_i,
                    &check_updates_i,
                    &separator(),
                    &quit_i,
                ],
            )
            .expect("failed to create menu")
        }
        TrayIconState::Idle => Menu::with_items(
            app,
            &[
                &version_i,
                &separator(),
                &settings_i,
                &check_updates_i,
                &separator(),
                &quit_i,
            ],
        )
        .expect("failed to create menu"),
    };

    let tray = app.state::<TrayIcon>();
    let _ = tray.set_menu(Some(menu));
=======
    let _ = tray.set_icon_as_template(true);
>>>>>>> 125d9b1c
}

/// Plays an audio resource from the resources directory.
/// Checks if audio feedback is enabled in settings before playing.
pub fn play_sound(app: &AppHandle, resource_path: &str) {
    // Check if audio feedback is enabled
    let settings = settings::get_settings(app);
    if !settings.audio_feedback {
        return;
    }

    let app_handle = app.clone();
    let resource_path = resource_path.to_string();

    // Spawn a new thread to play the audio without blocking the main thread
    thread::spawn(move || {
        // Get the path to the audio file in resources
        let audio_path = match app_handle
            .path()
            .resolve(&resource_path, tauri::path::BaseDirectory::Resource)
        {
            Ok(path) => path,
            Err(e) => {
                eprintln!(
                    "Failed to resolve audio file path '{}': {}",
                    resource_path, e
                );
                return;
            }
        };

        // Get the selected output device from settings
        let settings = settings::get_settings(&app_handle);
        let selected_device = settings.selected_output_device.clone();

        // Try to play the audio file
        if let Err(e) = play_audio_file(&audio_path, selected_device) {
            eprintln!("Failed to play sound '{}': {}", resource_path, e);
        }
    });
}

/// Convenience function to play the recording start sound
pub fn play_recording_start_sound(app: &AppHandle) {
    play_sound(app, "resources/rec_start.wav");
}

/// Convenience function to play the recording stop sound
pub fn play_recording_stop_sound(app: &AppHandle) {
    play_sound(app, "resources/rec_stop.wav");
}

fn play_audio_file(
    path: &std::path::Path,
    selected_device: Option<String>,
) -> Result<(), Box<dyn std::error::Error>> {
    let stream_builder = if let Some(device_name) = selected_device {
        if device_name == "Default" {
            println!("Using default device");
            // Use default device
            OutputStreamBuilder::from_default_device()?
        } else {
            // Try to find the device by name
            let host = cpal::default_host();
            let devices = host.output_devices()?;

            let mut found_device = None;
            for device in devices {
                if device.name()? == device_name {
                    found_device = Some(device);
                    break;
                }
            }

            match found_device {
                Some(device) => OutputStreamBuilder::from_device(device)?,
                None => {
                    eprintln!("Device '{}' not found, using default device", device_name);
                    OutputStreamBuilder::from_default_device()?
                }
            }
        }
    } else {
        println!("Using default device");
        // Use default device
        OutputStreamBuilder::from_default_device()?
    };

    let stream_handle = stream_builder.open_stream()?;
    let mixer = stream_handle.mixer();

    // Load the audio file
    let file = File::open(path)?;
    let buf_reader = BufReader::new(file);

    let sink = rodio::play(mixer, buf_reader)?;
    sink.sleep_until_end();

    Ok(())
}<|MERGE_RESOLUTION|>--- conflicted
+++ resolved
@@ -95,7 +95,6 @@
         )
         .expect("failed to set icon"),
     ));
-<<<<<<< HEAD
 
     // Update menu based on state
     update_tray_menu(app, &icon);
@@ -210,9 +209,7 @@
 
     let tray = app.state::<TrayIcon>();
     let _ = tray.set_menu(Some(menu));
-=======
     let _ = tray.set_icon_as_template(true);
->>>>>>> 125d9b1c
 }
 
 /// Plays an audio resource from the resources directory.
